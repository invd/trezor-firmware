--- conflicted
+++ resolved
@@ -18,11 +18,7 @@
 
 from trezorlib import btc, messages as proto
 from trezorlib.exceptions import TrezorFailure
-<<<<<<< HEAD
 from trezorlib.tools import H_, btc_hash, parse_path
-=======
-from trezorlib.tools import H_, CallException, btc_hash, parse_path
->>>>>>> 0b7a8449
 
 from ..common import MNEMONIC12
 from ..tx_cache import TxCache
@@ -864,7 +860,7 @@
 
     @pytest.mark.skip_ui
     def test_not_enough_vouts(self, client):
-        cache = tx_cache("Bitcoin")
+        cache = TxCache("Bitcoin")
         prev_tx = cache[TXHASH_157041]
 
         # tx has two vouts
@@ -883,12 +879,10 @@
             script_type=proto.OutputScriptType.PAYTOADDRESS,
         )
 
-        with pytest.raises(TrezorFailure) as e:
+        with pytest.raises(
+            TrezorFailure, match="Not enough outputs in previous transaction."
+        ):
             btc.sign_tx(client, "Bitcoin", [inp0, inp1, inp2], [out1], prev_txes=cache)
-
-        assert e.value.failure.message.endswith(
-            "Not enough outputs in previous transaction."
-        )
 
     @pytest.mark.parametrize(
         "field, value",
@@ -896,7 +890,7 @@
     )
     @pytest.mark.skip_ui
     def test_prevtx_forbidden_fields(self, client, field, value):
-        cache = tx_cache("Bitcoin")
+        cache = TxCache("Bitcoin")
         inp0 = proto.TxInputType(address_n=[0], prev_hash=TXHASH_157041, prev_index=0)
         out1 = proto.TxOutputType(
             address="1MJ2tj2ThBE62zXbBYA5ZaN3fdve5CPAz1",
@@ -906,17 +900,18 @@
 
         prev_tx = cache[TXHASH_157041]
         setattr(prev_tx, field, value)
-        with pytest.raises(TrezorFailure) as e:
+        name = field.replace("_", " ")
+        with pytest.raises(
+            TrezorFailure, match=r"(?i){} not enabled on this coin".format(name)
+        ):
             btc.sign_tx(
                 client, "Bitcoin", [inp0], [out1], prev_txes={TXHASH_157041: prev_tx}
             )
-        name = field[0].upper() + field[1:].replace("_", " ")
-        assert e.value.failure.message.endswith(name + " not enabled on this coin.")
 
     @pytest.mark.parametrize("field, value", (("expiry", 9), ("timestamp", 42)))
     @pytest.mark.skip_ui
     def test_signtx_forbidden_fields(self, client, field, value):
-        cache = tx_cache("Bitcoin")
+        cache = TxCache("Bitcoin")
         inp0 = proto.TxInputType(address_n=[0], prev_hash=TXHASH_157041, prev_index=0)
         out1 = proto.TxOutputType(
             address="1MJ2tj2ThBE62zXbBYA5ZaN3fdve5CPAz1",
@@ -926,10 +921,11 @@
 
         details = proto.SignTx()
         setattr(details, field, value)
-        with pytest.raises(TrezorFailure) as e:
+        name = field.replace("_", " ")
+        with pytest.raises(
+            TrezorFailure, match=r"(?i){} not enabled on this coin".format(name)
+        ):
             btc.sign_tx(client, "Bitcoin", [inp0], [out1], details, prev_txes=cache)
-        name = field[0].upper() + field[1:].replace("_", " ")
-        assert e.value.failure.message.endswith(name + " not enabled on this coin.")
 
     @pytest.mark.skip_ui
     def test_incorrect_script_type(self, client):
@@ -972,10 +968,9 @@
             script_type=proto.OutputScriptType.PAYTOADDRESS,
         )
 
-        with pytest.raises(CallException) as exc:
+        with pytest.raises(
+            TrezorFailure, match="Multisig field provided but not expected."
+        ):
             btc.sign_tx(
-                client, "Testnet", [inp1], [out1, out2], prev_txes=tx_cache("Testnet")
-            )
-
-        assert exc.value.args[0] == proto.FailureType.DataError
-        assert exc.value.args[1].endswith("Multisig field provided but not expected.")+                client, "Testnet", [inp1], [out1, out2], prev_txes=TxCache("Testnet")
+            )